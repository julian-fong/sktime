--- conflicted
+++ resolved
@@ -20,13 +20,8 @@
 .. |zenodo| image:: https://zenodo.org/badge/DOI/10.5281/zenodo.3749000.svg
 .. _zenodo: https://doi.org/10.5281/zenodo.3749000
 
-<<<<<<< HEAD
 .. |azure| image:: https://img.shields.io/azure-devops/build/mloning/30e41314-4c72-4751-9ffb-f7e8584fc7bd/1/master?logo=azure-pipelines
 .. _azure: https://dev.azure.com/mloning/sktime/_build
-=======
-.. |azure| image:: https://img.shields.io/azure-devops/build/mloning/sktime/1/ci?logo=azure-pipelines
-.. _azure: https://dev.azure.com/mloning/sktime/_build/latest?definitionId=1&branchName=master
->>>>>>> 4353622a
 
 
 sktime
@@ -125,7 +120,6 @@
 * Read our detailed `API reference <https://alan-turing-institute.github.io/sktime/>`__.
 * Check out our previous `tutorials and sprints <https://github.com/sktime/sktime-workshops>`__.
 
-
 ------------------------------------------------------------
 
 API Overview
@@ -164,6 +158,43 @@
     y_pred = forecaster.predict(fh)
     smape_loss(y_test, y_pred)
 
+------------------------------------------------------------
+
+API Overview
+------------
+
+sktime is a unified toolbox for machine learning with time series. Time
+series give rise to multiple learning tasks (e.g.
+forecasting and time series classification). The goal of sktime is to
+provide all the necessary to solve these tasks, including dedicated time
+series algorithms as well as tools for building, tuning and evaluating
+composite models.
+
+Many of these tasks are related, and an algorithm that can
+solve one of them can often be re-used to help solve another one, an idea
+called reduction. sktime's unified interface allows to easily adapt an
+algorithm for one task to another.
+
+For example, to use a regression algorithm to solve a forecasting task, we
+can simply write:
+
+.. code-block:: python
+
+    import numpy as np
+    from sktime.datasets import load_airline
+    from sktime.forecasting.compose import ReducedRegressionForecaster
+    from sklearn.ensemble import RandomForestRegressor
+    from sktime.forecasting.model_selection import temporal_train_test_split
+    from sktime.performance_metrics.forecasting import smape_loss
+
+    y = load_airline()
+    y_train, y_test = temporal_train_test_split(y)
+    fh = np.arange(1, len(y_test) + 1)  # forecasting horizon
+    regressor = RandomForestRegressor()
+    forecaster = ReducedRegressionForecaster(regressor)
+    forecaster.fit(y_train)
+    y_pred = forecaster.predict(fh)
+    smape_loss(y_test, y_pred)
 
 For more details, check out our `paper
 <http://learningsys.org/neurips19/assets/papers/sktime_ml_systems_neurips2019.pdf>`__.
@@ -171,7 +202,6 @@
 Currently, sktime provides:
 
 * State-of-the-art algorithms for time series classification and regression, ported from the Java-based `tsml <https://github.com/uea-machine-learning/tsml/>`__ toolkit, as well as forecasting,
-<<<<<<< HEAD
 * Transformers, including single-series transformations (e.g. detrending or deseasonalization) and series-as-features transformations (e.g. feature extractors), as well as tools to compose different transformers,
 * Pipelining,
 * Tuning,
@@ -188,24 +218,6 @@
 sktime is under active development. We're looking for new contributors, all
 contributions are welcome!
 
-=======
-* Transformers, including single-series transformations (e.g. detrending or deseasonalization) and series-as-features transformations (e.g. feature extractors, as well as tools to compose different transformers,
-* Pipelining, allowing to chain multiple transformers with a final estimator,
-* Tuning using grid-search CV
-* Ensembling, such as a fully customisable random forest for time-series classification and regression, as well as ensembling for multivariate problems,
-
-For a list of implemented methods, see our `estimator overview <https://github.com/alan-turing-institute/sktime/blob/master/ESTIMATOR_OVERVIEW.md>`_.
-
-In addition, sktime includes a experimental high-level API that unifies multiple learning tasks, partially inspired by the APIs of `mlr <https://mlr.mlr-org.com>`__ and `openML <https://www.openml.org>`__.
-
-------------------------------------------------------------
-
-Development Roadmap
--------------------
-sktime is under active development. We're looking for new contributors, all
-contributions are welcome!
-
->>>>>>> 4353622a
 1. Multivariate/panel forecasting based on a modified `pysf <https://github.com/alan-turing-institute/pysf/>`__ API,
 2. Unsupervised learning, including time series clustering,
 3. Time series annotation, including segmentation and outlier detection,
@@ -232,15 +244,9 @@
 If you use sktime in a scientific publication, we would appreciate citations to the following paper:
 
 `Markus Löning, Anthony Bagnall, Sajaysurya Ganesh, Viktor Kazakov, Jason Lines, Franz Király (2019): “sktime: A Unified Interface for Machine Learning with Time Series” <http://learningsys.org/neurips19/assets/papers/sktime_ml_systems_neurips2019.pdf>`__
-<<<<<<< HEAD
 
 Bibtex entry:
 
-=======
-
-Bibtex entry:
-
->>>>>>> 4353622a
 .. code-block:: latex
 
     @inproceedings{sktime,
