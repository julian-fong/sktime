--- conflicted
+++ resolved
@@ -116,11 +116,8 @@
   'tsfresh>=0.17; python_version < "3.12"',
   'tslearn<0.7.0,!=0.6.0,>=0.5.2; python_version < "3.11"',
   "xarray",
-<<<<<<< HEAD
+  "u8darts<0.31,>=0.29.0",
   'huggingface-hub>=0.23.0',
-=======
-  "u8darts<0.31,>=0.29.0",
->>>>>>> 9b70e52a
 ]
 
 # all soft dependencies compatible with pandas 2
