--- conflicted
+++ resolved
@@ -215,13 +215,8 @@
         "authors": ["ajati", "wgifford", "vijaye12", "geetu040"],
         # ajati, wgifford, vijaye12 for ibm-granite code
         "maintainers": ["geetu040"],
-<<<<<<< HEAD
         "python_dependencies": ["transformers", "torch", "accelerate"],
         "python_version": ">=3.11",
-        "test_vm": True,
-=======
-        "python_dependencies": ["transformers", "torch"],
->>>>>>> e143f7aa
         # estimator type
         # --------------
         "X_inner_mtype": [
