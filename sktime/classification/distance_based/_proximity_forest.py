--- conflicted
+++ resolved
@@ -753,43 +753,9 @@
         self._random_object = None
         super().__init__()
 
-<<<<<<< HEAD
-        # TODO, 0.32.0 remove n_jobs parameter and below logic
-        if n_jobs != "deprecated":
-            self.backend_params = {"n_jobs": n_jobs}
-            warn(
-                f"Parameter n_jobs of {self.__class__.__name__} will be removed "
-                "in sktime 0.32.0 and will be no longer used. "
-                "Instead, the backend and backend_params parameters should be used. "
-                "If n_jobs is required, set it as a parameter of backend_params"
-                "to pass n_jobs or other parallelization parameters. ",
-                FutureWarning,
-                obj=self,
-                stacklevel=2,
-            )
-            if backend_params is None:
-                self._backend_params = {}
-            else:
-                self._backend_params = backend_params
-            self._backend_params.update(**{"n_jobs": n_jobs})
-        else:
-            self._backend_params = backend_params
-
-        if self.backend == "multiprocessing":
-            warn(
-                "Parallelization method multiprocessing has some incompatability "
-                "issues with the pickles library. Some of the functions inside "
-                "proximity forest may not work as intended "
-                "For a more compatible or valid parallelization method,"
-                "see the docstring for the 'backend' parameter",
-                UserWarning,
-                obj=self,
-            )
-=======
         from sktime.utils.validation import check_n_jobs
 
         self._threads_to_use = check_n_jobs(n_jobs)
->>>>>>> 839674ad
 
     def pick_distance_measure(self):
         """Pick a distance measure.
@@ -1547,43 +1513,9 @@
         self._random_object = None
         super().__init__()
 
-<<<<<<< HEAD
-        # TODO, 0.32.0 remove n_jobs parameter and below logic
-        if n_jobs != "deprecated":
-            self.backend_params = {"n_jobs": n_jobs}
-            warn(
-                f"Parameter n_jobs of {self.__class__.__name__} will be removed "
-                "in sktime 0.32.0 and will be no longer used. "
-                "Instead, the backend and backend_params parameters should be used. "
-                "If n_jobs is required, set it as a parameter of backend_params"
-                "to pass n_jobs or other parallelization parameters. ",
-                FutureWarning,
-                obj=self,
-                stacklevel=2,
-            )
-            if backend_params is None:
-                self._backend_params = {}
-            else:
-                self._backend_params = backend_params
-            self._backend_params.update(**{"n_jobs": n_jobs})
-        else:
-            self._backend_params = backend_params
-
-        if self.backend == "multiprocessing":
-            warn(
-                "Parallelization method multiprocessing has some incompatability "
-                "issues with the pickles library. Some of the functions inside "
-                "proximity forest may not work as intended "
-                "For a more compatible or valid parallelization method,"
-                "see the docstring for the 'backend' parameter",
-                UserWarning,
-                obj=self,
-            )
-=======
         from sktime.utils.validation import check_n_jobs
 
         self._threads_to_use = check_n_jobs(n_jobs)
->>>>>>> 839674ad
 
     def pick_distance_measure(self):
         """Pick a distance measure.
