<<<<<<< HEAD
'''Utilities for loading toy datasets for testing
'''
from os import path
import numpy as np
=======
"""
Utilities for loading datasets
"""

import os

>>>>>>> 90a90273
import pandas as pd

from ..utils.load_data import load_from_tsfile_to_dataframe

__all__ = ["load_gunpoint",
           "load_arrow_head",
           "load_italy_power_demand",
           "load_shampoo_sales",
           "load_longley"]
__author__ = ['Markus Löning', 'Sajay Ganesh']

DIRNAME = 'data'
MODULE = os.path.dirname(__file__)


# time series classification datasets

def _load_dataset(name, split, return_X_y):
    """
    Helper function to load datasets.
    """

    if split in ["TRAIN", "TEST"]:
        fname = name + '_' + split + '.ts'
        abspath = os.path.join(MODULE, DIRNAME, name, fname)
        X, y = load_from_tsfile_to_dataframe(abspath)
    elif split == "ALL":
        X = pd.DataFrame()
        y = pd.Series()
        for split in ["TRAIN", "TEST"]:
            fname = name + '_' + split + '.ts'
            abspath = os.path.join(MODULE, DIRNAME, name, fname)
            result = load_from_tsfile_to_dataframe(abspath)
            X = pd.concat([X, pd.DataFrame(result[0])])
            y = pd.concat([y, pd.Series(result[1])])
    else:
        raise ValueError("Invalid split value")

    # Return appropriately
    if return_X_y:
        return (X, y)
    else:
        X['class_val'] = pd.Series(y)
        return X


<<<<<<< HEAD
def read_single_series_data(f):
    '''reads data from the supplied file

    Parameters
    ----------
    file    : pre-opended file object
        the file to be read from

    Returns
    -------
    X       : A pandas DataFrame containing the time-series features
    y       : A pandas Series containing the targets
    '''
    data = f.readlines()
    rows = [row.strip().split('  ') for row in data]
    return pd.DataFrame(rows, dtype=np.float)


def load_gunpoint(split='TRAIN', return_X_y=False):
    '''Loads the gunpoint dataset as a pandas DataFrame

    This dataset involves one female actor and one male actor making a
    motion with their hand. The two classes are: Gun-Draw and Point:
    For Gun-Draw the actors have their hands by their sides. They draw
    a replicate gun from a hip-mounted holster, point it at a target
    for approximately one second, then return the gun to the holster,
    and their hands to their sides. For Point the actors have their gun
    by their sides. They point with their index fingers to a target for
    approximately one second, and then return their hands to their
    sides. For both classes, we tracked the centroid of the actor's
    right hands in both X- and Y-axes, which appear to be highly
    correlated. The data in the archive is just the X-axis.

    Parameters
    ----------
    split       : string (either "TRAIN" or "TEST"
        takes the default value "TRAIN". Used to specify the appropriate
        part of the dataset to be loaded.
    return_X_y  : bool
        If True, returns the features and target separately, each as pd.Series
        If False, returns both features and target in one DataFrame

    Returns
    -------
    X       : A pandas Series containing the time-series features
        Each entry in the series is a timeseries object
    y       : A pandas Series containing the targets
    '''
    module_path = path.dirname(__file__)
    dname = 'data'
    fname = 'GunPoint_'+split+'.txt'
    abspath = path.join(module_path, dname, fname)
    with open(abspath) as f:
        X = read_single_series_data(f)
    # remove the target before wrapping with series
    y = X.pop(0)
    y = y.astype(int)
    # create series of series
    X = pd.Series([np.array(row) for row in X.itertuples(index=False)])
    # set names for both series
    y.name = 'label'
    X.name = 'x_axis'
    # return as per user request
    if return_X_y:
        return X, y
    return pd.concat([X, y], axis=1)

def load_gunpoint_dataframe(split='TRAIN', return_X_y=False):

    """Loads the GunPoint time series classification problem and returns X and y
=======
def load_gunpoint(split='TRAIN', return_X_y=False):
    """
    Loads the GunPoint time series classification problem and returns X and y

    Parameters
    ----------
    split: str{"ALL", "TRAIN", "TEST"}, optional (default="TRAIN")
        Whether to load the train or test partition of the problem. By default it loads the train split.
    return_X_y: bool, optional (default=False)
        If True, returns (features, target) separately instead of a single dataframe with columns for
        features and the target.

    Returns
    -------
    X: pandas DataFrame with m rows and c columns
        The time series data for the problem with m cases and c dimensions
    y: numpy array
        The class labels for each case in X
>>>>>>> 90a90273

    Details
    -------
    Dimensionality:     univariate
    Series length:      150
    Train cases:        50
    Test cases:         150
    Number of classes:  2

    This dataset involves one female actor and one male actor making a motion with their
    hand. The two classes are: Gun-Draw and Point: For Gun-Draw the actors have their
    hands by their sides. They draw a replicate gun from a hip-mounted holster, point it
    at a target for approximately one second, then return the gun to the holster, and
    their hands to their sides. For Point the actors have their gun by their sides.
    They point with their index fingers to a target for approximately one second, and
    then return their hands to their sides. For both classes, we tracked the centroid
    of the actor's right hands in both X- and Y-axes, which appear to be highly
    correlated. The data in the archive is just the X-axis.

    Dataset details: http://timeseriesclassification.com/description.php?Dataset=GunPoint
    """
    name = 'GunPoint'
    return _load_dataset(name, split, return_X_y)


def load_italy_power_demand(split='TRAIN', return_X_y=False):
    """
    Loads the ItalyPowerDemand time series classification problem and returns X and y

    Parameters
    ----------
<<<<<<< HEAD
    split: string (either "TRAIN" or "TEST", default = 'TRAIN')
        Whether to load the default train or test partition of the problem
=======
    split: str{"ALL", "TRAIN", "TEST"}, optional (default="TRAIN")
        Whether to load the train or test partition of the problem. By default it loads the train split.
    return_X_y: bool, optional (default=False)
        If True, returns (features, target) separately instead of a single dataframe with columns for
        features and the target.
>>>>>>> 90a90273

    Returns
    -------
    X: pandas DataFrame with m rows and c columns
        The time series data for the problem with m cases and c dimensions
    y: numpy array
        The class labels for each case in X
<<<<<<< HEAD
    """
    module_path = path.dirname(__file__)
    dname = 'data'
    pname = 'GunPoint'
    fname = pname+'_'+split+'.ts'
    abspath = path.join(module_path, dname, pname, fname)

    X, y = load_from_tsfile_to_dataframe(abspath)
    if return_X_y:
        X['class_val'] = pd.Series(y)
        return X
    else:
        return X, y


def load_italy_power_demand_dataframe(split='TRAIN', return_X_y=False):
    """Loads the ItalyPowerDemand time series classification problem and returns X and y
=======
>>>>>>> 90a90273

    Details
    -------
    Dimensionality:     univariate
    Series length:      24
    Train cases:        67
    Test cases:         1029
    Number of classes:  2

    The data was derived from twelve monthly electrical power demand time series from Italy and
    first used in the paper "Intelligent Icons: Integrating Lite-Weight Data Mining and
    Visualization into GUI Operating Systems". The classification task is to distinguish days
    from Oct to March (inclusive) from April to September.

    Dataset details: http://timeseriesclassification.com/description.php?Dataset=ItalyPowerDemand
    """

    name = 'ItalyPowerDemand'
    return _load_dataset(name, split, return_X_y)


def load_arrow_head(split='TRAIN', return_X_y=False):
    """
    Loads the ArrowHead time series classification problem and returns X and y.

    Parameters
    ----------
    split: str{"ALL", "TRAIN", "TEST"}, optional (default="TRAIN")
        Whether to load the train or test partition of the problem. By default it loads the train split.
    return_X_y: bool, optional (default=False)
        If True, returns (features, target) separately instead of a single dataframe with columns for
        features and the target.

    Returns
    -------
    X: pandas DataFrame with m rows and c columns
        The time series data for the problem with m cases and c dimensions
    y: numpy array
        The class labels for each case in X
<<<<<<< HEAD
    """

    module_path = path.dirname(__file__)
    dname = 'data'
    pname = 'ItalyPowerDemand'
    fname = pname+'_'+split+'.ts'
    abspath = path.join(module_path, dname, pname, fname)

    X, y = load_from_tsfile_to_dataframe(abspath)
    if return_X_y:
        X['class_val'] = pd.Series(y)
        return X
    else:
        return X, y


def load_arrow_head_dataframe(split='TRAIN', return_X_y=False):
    """Loads the ArrowHead time series classification problem and returns X and y
=======
>>>>>>> 90a90273

    Details
    -------
    Dimensionality:     univariate
    Series length:      251
    Train cases:        36
    Test cases:         175
    Number of classes:  3

    The arrowhead data consists of outlines of the images of arrowheads. The shapes of the
    projectile points are converted into a time series using the angle-based method. The
    classification of projectile points is an important topic in anthropology. The classes
    are based on shape distinctions such as the presence and location of a notch in the
    arrow. The problem in the repository is a length normalised version of that used in
    Ye09shapelets. The three classes are called "Avonlea", "Clovis" and "Mix"."

    Dataset details: http://timeseriesclassification.com/description.php?Dataset=ArrowHead
    """

    name = 'ArrowHead'
    return _load_dataset(name, split, return_X_y)


# forecasting datasets

def load_shampoo_sales(return_y_as_dataframe=False):
    """
    Load the shampoo sales univariate time series forecasting dataset.

    Parameters
    ----------
    return_y_as_dataframe: bool, optional (default=False)
        Whether to return target series as series or dataframe, useful for high-level interface.
        - If True, returns target series as pandas.DataFrame.s
        - If False, returns target series as pandas.Series.

    Returns
    -------
    y : pandas Series/DataFrame
        Shampoo sales dataset

    Details
    -------
    This dataset describes the monthly number of sales of shampoo over a 3 year period.
    The units are a sales count.

    Dimensionality:     univariate
    Series length:      36
    Frequency:          Monthly
    Number of cases:    1


    References
    ----------
    ..[1] Makridakis, Wheelwright and Hyndman (1998) Forecasting: methods and applications,
        John Wiley & Sons: New York. Chapter 3.
    """

<<<<<<< HEAD
    module_path = path.dirname(__file__)
    dname = 'data'
    pname = 'ArrowHead'
    fname = pname+'_'+split+'.ts'
    abspath = path.join(module_path, dname, pname, fname)

    X, y = load_from_tsfile_to_dataframe(abspath)
    if return_X_y:
        X['class_val'] = pd.Series(y)
        return X
    else:
        return X, y
=======
    name = 'ShampooSales'
    fname = name + '.csv'
    path = os.path.join(MODULE, DIRNAME, name, fname)
    data = pd.read_csv(path, index_col=0)
    data.index = pd.PeriodIndex(data.index, freq='M')
    if return_y_as_dataframe:
        # return nested pandas DataFrame with a single row and column
        return pd.DataFrame(pd.Series([pd.Series(data.squeeze())]), columns=[name])
    else:
        # return nested pandas Series with a single row
        return pd.Series([data.iloc[:, 0]], name=name)


def load_longley(return_X_y=False, return_y_as_dataframe=False):
    """
    Load the Longley dataset for forecasting with exogenous variables.


    Parameters
    ----------
    return_y_as_dataframe: bool, optional (default=False)
        Whether to return target series as series or dataframe, useful for high-level interface.
        - If True, returns target series as pandas.DataFrame.s
        - If False, returns target series as pandas.Series.
    return_X_y: bool, optional (default=False)
        If True, returns (features, target) separately instead of a single dataframe with columns for
        features and the target.

    Returns
    -------
    X: pandas.DataFrame
        The exogenous time series data for the problem.
    y: pandas.Series
        The target series to be predicted.

    Details
    -------
    This dataset contains various US macroeconomic variables from 1947 to 1962 that are known to be highly
    collinear.

    Dimensionality:     multivariate, 6
    Series length:      16
    Frequency:          Yearly
    Number of cases:    1

    Variable description:

    TOTEMP - Total employment (y)
    GNPDEFL - Gross national product deflator
    GNP - Gross national product
    UNEMP - Number of unemployed
    ARMED - Size of armed forces
    POP - Population
    YEAR - Calendar year (index)

    References
    ----------
    ..[1] Longley, J.W. (1967) "An Appraisal of Least Squares Programs for the
        Electronic Comptuer from the Point of View of the User."  Journal of
        the American Statistical Association.  62.319, 819-41.
        (https://www.itl.nist.gov/div898/strd/lls/data/LINKS/DATA/Longley.dat)
    """

    if return_y_as_dataframe and not return_X_y:
        raise ValueError("`return_y_as_dataframe` can only be set to True if `return_X_y` is True, "
                         "otherwise y is given as a column in the returned dataframe and "
                         "cannot be returned as a separate dataframe.")

    name = 'Longley'
    fname = name + '.csv'
    path = os.path.join(MODULE, DIRNAME, name, fname)
    data = pd.read_csv(path, index_col=0)
    data = data.set_index('YEAR')
    data.index = pd.PeriodIndex(data.index, freq='Y')

    # Get target series
    yname = 'TOTEMP'
    y = data.pop(yname)
    y = pd.Series([y], name=yname)

    # Get feature series
    X = pd.DataFrame([pd.Series([data.iloc[:, i]]) for i in range(data.shape[1])]).T
    X.columns = data.columns

    if return_X_y:
        if return_y_as_dataframe:
            y = pd.DataFrame(pd.Series([pd.Series(y.squeeze())]), columns=[yname])
            return X, y
        else:
            return X, y
    else:
        X[yname] = y
        return X
>>>>>>> 90a90273
<|MERGE_RESOLUTION|>--- conflicted
+++ resolved
@@ -1,16 +1,8 @@
-<<<<<<< HEAD
-'''Utilities for loading toy datasets for testing
-'''
-from os import path
-import numpy as np
-=======
 """
 Utilities for loading datasets
 """
 
 import os
-
->>>>>>> 90a90273
 import pandas as pd
 
 from ..utils.load_data import load_from_tsfile_to_dataframe
@@ -57,78 +49,6 @@
         return X
 
 
-<<<<<<< HEAD
-def read_single_series_data(f):
-    '''reads data from the supplied file
-
-    Parameters
-    ----------
-    file    : pre-opended file object
-        the file to be read from
-
-    Returns
-    -------
-    X       : A pandas DataFrame containing the time-series features
-    y       : A pandas Series containing the targets
-    '''
-    data = f.readlines()
-    rows = [row.strip().split('  ') for row in data]
-    return pd.DataFrame(rows, dtype=np.float)
-
-
-def load_gunpoint(split='TRAIN', return_X_y=False):
-    '''Loads the gunpoint dataset as a pandas DataFrame
-
-    This dataset involves one female actor and one male actor making a
-    motion with their hand. The two classes are: Gun-Draw and Point:
-    For Gun-Draw the actors have their hands by their sides. They draw
-    a replicate gun from a hip-mounted holster, point it at a target
-    for approximately one second, then return the gun to the holster,
-    and their hands to their sides. For Point the actors have their gun
-    by their sides. They point with their index fingers to a target for
-    approximately one second, and then return their hands to their
-    sides. For both classes, we tracked the centroid of the actor's
-    right hands in both X- and Y-axes, which appear to be highly
-    correlated. The data in the archive is just the X-axis.
-
-    Parameters
-    ----------
-    split       : string (either "TRAIN" or "TEST"
-        takes the default value "TRAIN". Used to specify the appropriate
-        part of the dataset to be loaded.
-    return_X_y  : bool
-        If True, returns the features and target separately, each as pd.Series
-        If False, returns both features and target in one DataFrame
-
-    Returns
-    -------
-    X       : A pandas Series containing the time-series features
-        Each entry in the series is a timeseries object
-    y       : A pandas Series containing the targets
-    '''
-    module_path = path.dirname(__file__)
-    dname = 'data'
-    fname = 'GunPoint_'+split+'.txt'
-    abspath = path.join(module_path, dname, fname)
-    with open(abspath) as f:
-        X = read_single_series_data(f)
-    # remove the target before wrapping with series
-    y = X.pop(0)
-    y = y.astype(int)
-    # create series of series
-    X = pd.Series([np.array(row) for row in X.itertuples(index=False)])
-    # set names for both series
-    y.name = 'label'
-    X.name = 'x_axis'
-    # return as per user request
-    if return_X_y:
-        return X, y
-    return pd.concat([X, y], axis=1)
-
-def load_gunpoint_dataframe(split='TRAIN', return_X_y=False):
-
-    """Loads the GunPoint time series classification problem and returns X and y
-=======
 def load_gunpoint(split='TRAIN', return_X_y=False):
     """
     Loads the GunPoint time series classification problem and returns X and y
@@ -147,7 +67,6 @@
         The time series data for the problem with m cases and c dimensions
     y: numpy array
         The class labels for each case in X
->>>>>>> 90a90273
 
     Details
     -------
@@ -179,16 +98,11 @@
 
     Parameters
     ----------
-<<<<<<< HEAD
-    split: string (either "TRAIN" or "TEST", default = 'TRAIN')
-        Whether to load the default train or test partition of the problem
-=======
     split: str{"ALL", "TRAIN", "TEST"}, optional (default="TRAIN")
         Whether to load the train or test partition of the problem. By default it loads the train split.
     return_X_y: bool, optional (default=False)
         If True, returns (features, target) separately instead of a single dataframe with columns for
         features and the target.
->>>>>>> 90a90273
 
     Returns
     -------
@@ -196,26 +110,6 @@
         The time series data for the problem with m cases and c dimensions
     y: numpy array
         The class labels for each case in X
-<<<<<<< HEAD
-    """
-    module_path = path.dirname(__file__)
-    dname = 'data'
-    pname = 'GunPoint'
-    fname = pname+'_'+split+'.ts'
-    abspath = path.join(module_path, dname, pname, fname)
-
-    X, y = load_from_tsfile_to_dataframe(abspath)
-    if return_X_y:
-        X['class_val'] = pd.Series(y)
-        return X
-    else:
-        return X, y
-
-
-def load_italy_power_demand_dataframe(split='TRAIN', return_X_y=False):
-    """Loads the ItalyPowerDemand time series classification problem and returns X and y
-=======
->>>>>>> 90a90273
 
     Details
     -------
@@ -255,27 +149,6 @@
         The time series data for the problem with m cases and c dimensions
     y: numpy array
         The class labels for each case in X
-<<<<<<< HEAD
-    """
-
-    module_path = path.dirname(__file__)
-    dname = 'data'
-    pname = 'ItalyPowerDemand'
-    fname = pname+'_'+split+'.ts'
-    abspath = path.join(module_path, dname, pname, fname)
-
-    X, y = load_from_tsfile_to_dataframe(abspath)
-    if return_X_y:
-        X['class_val'] = pd.Series(y)
-        return X
-    else:
-        return X, y
-
-
-def load_arrow_head_dataframe(split='TRAIN', return_X_y=False):
-    """Loads the ArrowHead time series classification problem and returns X and y
-=======
->>>>>>> 90a90273
 
     Details
     -------
@@ -334,20 +207,6 @@
         John Wiley & Sons: New York. Chapter 3.
     """
 
-<<<<<<< HEAD
-    module_path = path.dirname(__file__)
-    dname = 'data'
-    pname = 'ArrowHead'
-    fname = pname+'_'+split+'.ts'
-    abspath = path.join(module_path, dname, pname, fname)
-
-    X, y = load_from_tsfile_to_dataframe(abspath)
-    if return_X_y:
-        X['class_val'] = pd.Series(y)
-        return X
-    else:
-        return X, y
-=======
     name = 'ShampooSales'
     fname = name + '.csv'
     path = os.path.join(MODULE, DIRNAME, name, fname)
@@ -440,5 +299,4 @@
             return X, y
     else:
         X[yname] = y
-        return X
->>>>>>> 90a90273
+        return X