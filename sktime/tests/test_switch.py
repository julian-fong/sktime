# copyright: sktime developers, BSD-3-Clause License (see LICENSE file)
"""Switch utility for determining whether tests for a class should be run or not.

Module does not contain tests, only test utilities.
"""

__author__ = ["fkiraly"]

from functools import lru_cache
from inspect import getmro, isclass

from sktime.tests._config import EXCLUDE_ESTIMATORS

LOCAL_PACKAGE = "sktime"


def run_test_for_class(cls, return_reason=False):
    """Check if test should run for a class or function.

    This checks the following conditions:

    1. whether all required soft dependencies are present.
       If not, does not run the test.
       If yes, behaviour depends on ONLY_CHANGED_MODULES setting:
       if off (False), always runs the test (return True);
       if on (True), runs test if and only if
       at least one of conditions 2, 3, 4, 5 below are met.

    2. Condition 2:

      If the module containing the class/func has changed according to is_class_changed,
      or one of the modules containing any parent classes  in the local package,
      then condition 2 is met.

    3. Condition 3:

      If the object is an sktime ``BaseObject``, and one of the test classes
      covering the class have changed, then condition 3 is met.

    4. Condition 4:

      If the object is an sktime ``BaseObject``, and the package requirements
      for any of its dependencies have changed in ``pyproject.toml``,
      condition 4 is met.

    5. Condition 5:

      If the object is an sktime ``BaseObject``,
      and one of the core framework modules ``datatypes``, ``tests``, ``utils``
      have changed, then condition 5 is met.

    cls can also be a list of classes or functions,
    in this case the test is run if and only if both of the following are True:

    * all required soft dependencies are present
    * if ``ONLY_CHANGED_MODULES`` is True, additionally,
      if any of the estimators in the list should be tested by
      at least one of criteria 2-5 above.
      If ``ONLY_CHANGED_MODULES`` is False, this condition is always True.

    Also checks whether the class or function is on the exclude override list,
    EXCLUDE_ESTIMATORS in sktime.tests._config (a list of strings, of names).
    If so, the tests are always skipped, irrespective of the other conditions.

    Parameters
    ----------
    cls : class, function or list of classes/functions
        class for which to determine whether it should be tested
    return_reason: bool, optional, default=False
        whether to return the reason for running or skipping the test

    Returns
    -------
    bool : True if class should be tested, False otherwise
        if cls was a list, is True iff True for at least one of the classes in the list
    reason: str, reason to run or skip the test, returned only if ``return_reason=True``

        * "False_exclude_list" - skip reason, class is on the exclude list
        * "False_required_deps_missing" - skip reason, required dependencies are missing
        * "False_no_change" - skip reason, no change in class or dependencies
        * "True_run_always" - run reason, run always, as ``ONLY_CHANGED_MODULES=False``
        * "True_pyproject_change" - run reason, dep(s) in ``pyproject.toml`` changed
        * "True_changed_tests" - run reason, test(s) covering class have changed
        * "True_changed_class" - run reason, module(s) containing class changed
        * "True_changed_framework" - run reason, core framework modules changed

        If multiple reasons are present, the first one in the above list is returned.

        If ``cls`` was a list, then:

        * reasons to skip - except "no change" - cause the entire list to be skipped
        * otherwise, any reasons to run cause the entire list to be run
        * otherwise, the list is not run due to "no change"
    """
    from sktime.tests.test_all_estimators import ONLY_CHANGED_MODULES

    def _return(run, reason):
        if return_reason:
            return run, reason
        return run

    if isinstance(cls, (list, tuple)):
        runs = [run_test_for_class(x, return_reason=True) for x in cls]
        reasons = [x[1] for x in runs]

        # check the negative reasons that would cause the test to be skipped
        #
        # this excludes the "no change" reason, because:
        # * special negative reasons cause entire list to be skipped
        # * otherwise, positive reason causes the entire list to be run
        # * if no positive reason, then list is skipped due to lack of positive reason
        #
        # if any of the classes are on the skip list, return False
        # if any of the classes are missing dependencies, return False
        NEG_REASONS = [
            "False_exclude_list",
            "False_required_deps_missing",
        ]
        for neg_reason in NEG_REASONS:
            if any(reason == neg_reason for reason in reasons):
                return _return(False, neg_reason)

        # now check the "any of the classes should be tested" condition
        POS_REASONS = [
            "True_run_always",
            "True_pyproject_change",
            "True_changed_tests",
            "True_changed_class",
            "True_changed_framework",
        ]
        for pos_reason in POS_REASONS:
            if any(reason == pos_reason for reason in reasons):
                return _return(True, pos_reason)

        # otherwise, we do not run, and the reason is "no change"
        return _return(False, "False_no_change")

    # if object is passed, obtain the class - objects are not hashable
    if hasattr(cls, "get_class_tag") and not isclass(cls):
        cls = cls.__class__
    # check whether estimator is on the exclude override list
    if cls.__name__ in EXCLUDE_ESTIMATORS:
        return _return(False, "False_exclude_list")

    # now we know that cls is a class or function,
    # and not on the exclude list
    run, reason = _run_test_for_class(cls, only_changed_modules=ONLY_CHANGED_MODULES)
    return _return(run, reason)


def _flatten_list(nested_list):
    """Recursively flattens a nested list or tuple of arbitrary depth."""
    flat_list = []

    for item in nested_list:
        if isinstance(item, (list, tuple)):
            flat_list.extend(_flatten_list(item))  # Recursively flatten
        else:
            flat_list.append(item)

    return flat_list


@lru_cache
def _run_test_for_class(cls, ignore_deps=False, only_changed_modules=True):
    """Check if test should run - cached with hashable cls.

    Parameters
    ----------
    cls : class, function or list of classes/functions
        class for which to determine whether it should be tested

    Returns
    -------
    bool : True if class should be tested, False otherwise
    reason : str, reason to run or skip the test, one of:

        * "False_required_deps_missing" - skip reason, required dependencies are missing
        * "False_no_change" - skip reason, no change in class or dependencies
        * "True_run_always" - run reason, run always, as ``ONLY_CHANGED_MODULES=False``
        * "True_pyproject_change" - run reason, dep(s) in ``pyproject.toml`` changed
        * "True_changed_tests" - run reason, test(s) covering class have changed
        * "True_changed_class" - run reason, module(s) containing class changed
        * "True_changed_framework" - run reason, core framework modules changed

        If multiple reasons are present, the first one in the above list is returned.
    """
    from sktime.utils.dependencies import _check_estimator_deps
    from sktime.utils.git_diff import (
        get_packages_with_changed_specs,
        is_class_changed,
        is_module_changed,
    )

    PACKAGE_REQ_CHANGED = get_packages_with_changed_specs()

    def _required_deps_present(obj):
        """Check if all required soft dependencies are present, return bool."""
        if hasattr(obj, "get_class_tag"):
            return _check_estimator_deps(obj, severity="none")
        else:
            return True

    def _is_class_changed_or_local_parents(cls):
        """Check if class or any of its local parents have changed, return bool."""
        # if cls is a function, not a class, default to is_class_changed
        if not isclass(cls):
            return is_class_changed(cls)

        # now we know cls is a class, so has an mro
        cls_and_parents = getmro(cls)
        cls_and_local_parents = [
            x for x in cls_and_parents if x.__module__.startswith(LOCAL_PACKAGE)
        ]
        return any(is_class_changed(x) for x in cls_and_local_parents)

    def _tests_covering_class_changed(cls):
        """Check if any of the tests covering cls have changed, return bool."""
        from sktime.tests.test_class_register import get_test_classes_for_obj

        test_classes = get_test_classes_for_obj(cls)
        return any(is_class_changed(x) for x in test_classes)

    def _is_impacted_by_pyproject_change(cls):
        """Check if the dep specifications of cls have changed, return bool."""
        from packaging.requirements import Requirement

        if not isclass(cls) or not hasattr(cls, "get_class_tags"):
            return False

        cls_reqs = cls.get_class_tag("python_dependencies", [])
        if cls_reqs is None:
            cls_reqs = []
        if not isinstance(cls_reqs, list):
            cls_reqs = [cls_reqs]
        cls_reqs = _flatten_list(cls_reqs)
        package_deps = [Requirement(req).name for req in cls_reqs]

        return any(x in PACKAGE_REQ_CHANGED for x in package_deps)

    # Condition 1:
    # if any of the required soft dependencies are not present, do not run the test
    if not ignore_deps and not _required_deps_present(cls):
        return False, "False_required_deps_missing"
    # otherwise, continue

    # if ONLY_CHANGED_MODULES is off: always True
    # tests are always run if soft dependencies are present
    if not only_changed_modules:
        return True, "True_run_always"

    # run the test if and only if at least one of the conditions 2-4 are met
    # conditions are checked in order to minimize runtime due to git diff etc

    # Condition 4:
    # the package requirements for any dependency in pyproject.toml have changed
    cond4 = _is_impacted_by_pyproject_change(cls)
    if cond4:
        return True, "True_pyproject_change"

    # Condition 3:
    # if the object is an sktime BaseObject, and one of the test classes
    # covering the class have changed, then run the test
    cond3 = _tests_covering_class_changed(cls)
    if cond3:
        return True, "True_changed_tests"

    # Condition 2:
    # any of the modules containing any of the classes in the list have changed
    # or any of the modules containing any parent classes in local package have changed
    cond2 = _is_class_changed_or_local_parents(cls)
    if cond2:
        return True, "True_changed_class"

    # Condition 5:
    # if the object is an sktime BaseObject, and one of the core framework modules
    # datatypes, tests, utils have changed, then run the test
    datatypes_changed = is_module_changed("sktime.datatypes")
    tests_changed = is_module_changed("sktime.tests")
    utils_changed = is_module_changed("sktime.utils")
    if any([datatypes_changed, tests_changed, utils_changed]):
        return True, "True_changed_framework"

    # if none of the conditions are met, do not run the test
    # reason is that there was no change
    return False, "False_no_change"


def run_test_module_changed(module):
    """Check if test should run based on module changes

    This switch can be used to decorate tests not pertaining to a specific class.

    The function can be used to switch tests on and off
    based on whether a target module has changed.

    This checks whether the module ``module``, or any of its child modules,
    have changed.

    If ``ONLY_CHANGED_MODULES`` is False, the test is always run,
    i.e., this function always returns True.

    Parameters
    ----------
    module : string, or list of strings
        modules to check for changes, e.g., ``sktime.forecasting``

    Returns
    -------
    bool : switch to run or skip the test
        True iff: at least one of the modules or its submodules have changed,
        or if ``ONLY_CHANGED_MODULES`` is False
    """
    from sktime.tests.test_all_estimators import ONLY_CHANGED_MODULES
    from sktime.utils.git_diff import is_module_changed

    # if ONLY_CHANGED_MODULES is off: always True
    # tests are always run if soft dependencies are present
    if not ONLY_CHANGED_MODULES:
        return True

    if not isinstance(module, (list, tuple)):
        module = [module]

    return any(is_module_changed(mod) for mod in module)


@lru_cache
def _get_all_changed_classes(vm=False):
    """Get all sktime object classes that have changed compared to the main branch.

    Returns a tuple of string class names of object classes that have changed.

    Parameters
    ----------
    vm : bool, optional, default=False
        whether to run estimator in its own virtual machine.
<<<<<<< HEAD
        Queries the tag ``"test_vm"`` in the class tags.
        If ``vm`` is True, only classes with tag ``"test_vm"=True`` are returned.
=======
        Queries the tag ``"tests:vm"`` in the class tags.
        If ``vm`` is True, only classes with tag ``"tests:vm"=True`` are returned.
>>>>>>> e143f7aa

    Returns
    -------
    tuple of string sof class names : object classes that have changed
    """
    from sktime.registry import all_estimators

    def _changed_class(cls):
        """Check if a class has changed compared to the main branch."""
        changed, _ = _run_test_for_class(cls, ignore_deps=True)

        if vm:
<<<<<<< HEAD
            changed = changed and cls.get_class_tag("test_vm", False)
=======
            changed = changed and cls.get_class_tag("tests:vm", False)
>>>>>>> e143f7aa
        return changed

    names = [name for name, est in all_estimators() if _changed_class(est)]
    return names<|MERGE_RESOLUTION|>--- conflicted
+++ resolved
@@ -335,13 +335,8 @@
     ----------
     vm : bool, optional, default=False
         whether to run estimator in its own virtual machine.
-<<<<<<< HEAD
-        Queries the tag ``"test_vm"`` in the class tags.
-        If ``vm`` is True, only classes with tag ``"test_vm"=True`` are returned.
-=======
         Queries the tag ``"tests:vm"`` in the class tags.
         If ``vm`` is True, only classes with tag ``"tests:vm"=True`` are returned.
->>>>>>> e143f7aa
 
     Returns
     -------
@@ -354,11 +349,7 @@
         changed, _ = _run_test_for_class(cls, ignore_deps=True)
 
         if vm:
-<<<<<<< HEAD
-            changed = changed and cls.get_class_tag("test_vm", False)
-=======
             changed = changed and cls.get_class_tag("tests:vm", False)
->>>>>>> e143f7aa
         return changed
 
     names = [name for name, est in all_estimators() if _changed_class(est)]
